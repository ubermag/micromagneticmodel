--- conflicted
+++ resolved
@@ -122,11 +122,7 @@
    "cell_type": "markdown",
    "metadata": {},
    "source": [
-<<<<<<< HEAD
-    "The energy object is created. The last thing we have to impose on the energy class is the typesystem. More precisely, we have to make sure no negative $U$ values are allowed and that `name` attribute accepts only valid Python variable names. This is done by using `ubermagutil`."
-=======
     "The energy object is created. The last thing we have to impose on the energy class is the typesystem. More precisely, we have to make sure no negative $U$ values are allowed and that `name` attribute accepts only valid Python variable names. This is done by using `ubermagutil`.  More details can be found [here](https://ubermag.github.io/documentation/notebooks/ubermagutil/imposing-typesystem.html)."
->>>>>>> c4667cd3
    ]
   },
   {
